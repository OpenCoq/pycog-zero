--- conflicted
+++ resolved
@@ -551,12 +551,12 @@
                 await self._share_reasoning_results(query, reasoning_results)
             
             return Response(
-<<<<<<< HEAD
+# <<<<<<< copilot/fix-51
                 message=f"Enhanced cognitive reasoning completed for: {query}\n"
-=======
+# =======
 # <<<<<<< copilot/fix-48
                 message=f"Enhanced cognitive reasoning completed for: {query}\\n"
->>>>>>> b234a655
+# >>>>>>> main
                        f"Data: {json.dumps({
                            'query': query,
                            'operation': 'reason',
@@ -572,8 +572,8 @@
                            }
                        })}",
                 break_loop=False
-<<<<<<< HEAD
-=======
+# <<<<<<< copilot/fix-51
+# =======
 # =======
                 message=f"Enhanced cognitive reasoning completed for: {query}",
                 data={
@@ -592,7 +592,7 @@
                     }
                 }
 # >>>>>>> main
->>>>>>> b234a655
+# >>>>>>> main
             )
             
         except Exception as e:
