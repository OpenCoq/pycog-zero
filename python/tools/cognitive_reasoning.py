--- conflicted
+++ resolved
@@ -510,8 +510,8 @@
                 await self._share_reasoning_results(query, reasoning_results)
             
             return Response(
-<<<<<<< HEAD
-=======
+# <<<<<<< copilot/fix-44
+# =======
 # <<<<<<< copilot/fix-8
                 message=f"Enhanced cognitive reasoning completed for: {query}",
                 data={
@@ -530,7 +530,7 @@
                     }
                 }
 # =======
->>>>>>> 4c989323
+# >>>>>>> main
                 message=f"Enhanced cognitive reasoning completed for: {query}\\n"
                        f"Data: {json.dumps({
                            'query': query,
@@ -547,10 +547,10 @@
                            }
                        })}",
                 break_loop=False
-<<<<<<< HEAD
-=======
+# <<<<<<< copilot/fix-44
+# =======
 # >>>>>>> main
->>>>>>> 4c989323
+# >>>>>>> main
             )
             
         except Exception as e:
@@ -785,14 +785,11 @@
                 "message": "AtomSpace-Rocks optimization not available"
             }
     
-<<<<<<< HEAD
-=======
     def execute_reasoning(self, atoms):
         """Perform reasoning operations based on configuration."""
         if not atoms:
             return []
         
->>>>>>> 4c989323
     def enhanced_pattern_matching_reasoning(self, atoms: List, context: Dict[str, Any]) -> List:
         """Enhanced pattern matching reasoning with context awareness."""
         results = []
