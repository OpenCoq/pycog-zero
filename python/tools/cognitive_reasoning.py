"""
PyCog-Zero Cognitive Reasoning Tool
Integrates OpenCog cognitive architecture with Agent-Zero framework
Enhanced with new atomspace bindings and cross-tool integration
"""

from python.helpers.tool import Tool, Response
from python.helpers import files
import json
import asyncio
from typing import Dict, Any, List, Optional

# Try to import OpenCog components (graceful fallback if not installed)
try:
    from opencog.atomspace import AtomSpace, types
    from opencog.utilities import initialize_opencog
    OPENCOG_AVAILABLE = True
except ImportError:
    print("OpenCog not available - install with: pip install opencog-atomspace opencog-python")
    OPENCOG_AVAILABLE = False

# Import other atomspace tools for enhanced integration
try:
    from python.tools.atomspace_tool_hub import AtomSpaceToolHub
    from python.tools.atomspace_memory_bridge import AtomSpaceMemoryBridge
    ATOMSPACE_TOOLS_AVAILABLE = True
except ImportError:
    ATOMSPACE_TOOLS_AVAILABLE = False


class CognitiveReasoningTool(Tool):
    """Agent-Zero tool for OpenCog cognitive reasoning with enhanced atomspace bindings."""
    
    # Class-level shared atomspace for cross-tool integration
    _shared_atomspace = None
    
    def _initialize_if_needed(self):
        """Initialize the cognitive reasoning system if not already done."""
        if hasattr(self, '_cognitive_initialized'):
            return
        
        self._cognitive_initialized = True
        self.atomspace = None
        self.initialized = False
        self.config = self._load_cognitive_config()
        self.tool_hub = None
        self.memory_bridge = None
        
        # Initialize with shared or new atomspace
        if OPENCOG_AVAILABLE and self.config.get("opencog_enabled", True):
            try:
                # Try to use shared atomspace from tool hub
                if ATOMSPACE_TOOLS_AVAILABLE:
                    shared_atomspace = AtomSpaceToolHub.get_shared_atomspace()
                    if shared_atomspace:
                        self.atomspace = shared_atomspace
                        print("✓ Using shared AtomSpace from tool hub")
                    else:
                        self.atomspace = self._create_new_atomspace()
                else:
                    self.atomspace = self._create_new_atomspace()
                
                if self.atomspace:
                    self.initialized = True
                    print("✓ OpenCog cognitive reasoning initialized with enhanced atomspace bindings")
                    
                    # Initialize cross-tool integration
                    self._setup_cross_tool_integration()
                    
            except Exception as e:
                print(f"⚠️ OpenCog initialization failed: {e}")
                self._setup_fallback_mode()
        else:
            self._setup_fallback_mode()
    
    def _create_new_atomspace(self):
        """Create a new AtomSpace instance."""
        try:
            atomspace = AtomSpace()
            initialize_opencog(atomspace)
            
            # Set as shared atomspace if none exists
            if not CognitiveReasoningTool._shared_atomspace:
                CognitiveReasoningTool._shared_atomspace = atomspace
            
            return atomspace
        except Exception as e:
            print(f"⚠️ Failed to create new AtomSpace: {e}")
            return None
    
    def _setup_cross_tool_integration(self):
        """Setup integration with other atomspace tools."""
        if not ATOMSPACE_TOOLS_AVAILABLE:
            return
        
        try:
            # Initialize tool hub reference for data sharing
            if hasattr(self, 'agent'):
                # Create dummy parameters for tool initialization
                dummy_params = {
                    'name': 'cognitive_reasoning_hub_integration',
                    'method': None,
                    'args': {},
                    'message': '',
                    'loop_data': None
                }
                self.tool_hub = AtomSpaceToolHub(self.agent, **dummy_params)
                
                # Register this tool with the hub
                if self.tool_hub.initialized:
                    asyncio.create_task(self._register_with_hub())
            
        except Exception as e:
            print(f"⚠️ Cross-tool integration setup failed: {e}")
    
    async def _register_with_hub(self):
        """Register this cognitive reasoning tool with the AtomSpace hub."""
        try:
            registration_data = {
                "tool_type": "cognitive_reasoning",
                "capabilities": ["reasoning", "pattern_matching", "inference"],
                "atomspace_operations": ["create_atoms", "query_patterns", "inference_chains"],
                "status": "active"
            }
            
            await self.tool_hub.share_tool_data(
                tool_name="cognitive_reasoning",
                data_type="registration",
                data=registration_data
            )
        except Exception as e:
            print(f"⚠️ Tool registration failed: {e}")
    
    def _setup_fallback_mode(self):
        """Setup fallback mode when OpenCog is not available."""
        self.atomspace = None
        self.initialized = False
        print("⚠️ Running in fallback mode - limited cognitive reasoning capabilities")
    
    def _load_cognitive_config(self):
        """Load cognitive configuration from Agent-Zero settings."""
        try:
            # Try to import settings and get cognitive config
            from python.helpers import settings
            return settings.get_cognitive_config()
        except Exception:
            # Fallback to direct config file loading
            try:
                config_file = files.get_abs_path("conf/config_cognitive.json")
                with open(config_file, 'r') as f:
                    return json.load(f)
            except Exception as e:
                print(f"Warning: Could not load cognitive config: {e}")
                return {
                    "cognitive_mode": True,
                    "opencog_enabled": True,
                    "neural_symbolic_bridge": True,
                    "reasoning_config": {
                        "pln_enabled": True,
                        "pattern_matching": True,
                        "forward_chaining": False,
                        "backward_chaining": True
                    },
                    "atomspace_config": {
                        "persistence_backend": "memory",
                        "cross_tool_sharing": True,
                        "attention_allocation": "basic"
                    }
                }
    
    async def execute(self, query: str, operation: str = "reason", **kwargs):
        """Execute cognitive reasoning on Agent-Zero queries with enhanced atomspace operations."""
        
        # Initialize if needed
        self._initialize_if_needed()
        
        if not self.config.get("cognitive_mode", True):
            return Response(
                message="Cognitive mode is disabled\\n"
                       f"Data: {json.dumps({'error': 'Cognitive mode disabled in configuration'})}",
                break_loop=False
            )
        
        # Handle different reasoning operations
        if operation == "reason":
            return await self._perform_reasoning(query, **kwargs)
        elif operation == "analyze_patterns":
            return await self._analyze_patterns(query, **kwargs)
        elif operation == "cross_reference":
            return await self._cross_reference_with_tools(query, **kwargs)
        elif operation == "status":
            return await self._get_reasoning_status()
        elif operation == "share_knowledge":
            return await self._share_knowledge_with_hub(query, **kwargs)
        else:
            # Default to reasoning
            return await self._perform_reasoning(query, **kwargs)
    
    async def _perform_reasoning(self, query: str, **kwargs):
        """Perform core cognitive reasoning operations."""
        if not self.initialized:
            return await self._fallback_reasoning(query, **kwargs)
        
        try:
            # Enhanced reasoning with cross-tool integration
            reasoning_context = await self._build_reasoning_context(query, **kwargs)
            
            # Convert natural language query to AtomSpace representation
            query_atoms = self.parse_query_to_atoms(query, reasoning_context)
            
<<<<<<< HEAD
            # Perform multi-modal reasoning based on configuration
            reasoning_results = await self._execute_enhanced_reasoning(query_atoms, reasoning_context)
=======
            # Check if atomspace-rocks optimization is available
            storage_optimization = self._get_storage_optimization_info()
            
            # Perform reasoning based on configuration
            reasoning_results = self.execute_reasoning(query_atoms)
>>>>>>> c9eba266
            
            # Format results for Agent-Zero consumption
            reasoning_steps = self.format_reasoning_for_agent(reasoning_results)
            
            # Share results with other tools if enabled
            if self.config.get("atomspace_config", {}).get("cross_tool_sharing", True):
                await self._share_reasoning_results(query, reasoning_results)
            
            return Response(
<<<<<<< HEAD
                message=f"Enhanced cognitive reasoning completed for: {query}\\n"
                       f"Data: {json.dumps({
                           'query': query,
                           'operation': 'reason',
                           'atoms_created': len(query_atoms),
                           'reasoning_steps': reasoning_steps,
                           'context_size': len(reasoning_context.get('related_concepts', [])),
                           'cross_tool_integration': ATOMSPACE_TOOLS_AVAILABLE,
                           'status': 'success',
                           'config': {
                               'pln_enabled': self.config.get('reasoning_config', {}).get('pln_enabled', True),
                               'pattern_matching': self.config.get('reasoning_config', {}).get('pattern_matching', True),
                               'cross_tool_sharing': self.config.get('atomspace_config', {}).get('cross_tool_sharing', True)
                           }
                       })}",
                break_loop=False
=======
                message=f"Cognitive reasoning completed for: {query}",
                data={
                    "query": query,
                    "atoms_created": len(query_atoms),
                    "reasoning_steps": reasoning_steps,
                    "storage_optimization": storage_optimization,
                    "status": "success",
                    "config": {
                        "pln_enabled": self.config.get("reasoning_config", {}).get("pln_enabled", True),
                        "pattern_matching": self.config.get("reasoning_config", {}).get("pattern_matching", True)
                    }
                }
>>>>>>> c9eba266
            )
            
        except Exception as e:
            return Response(
                message=f"Enhanced cognitive reasoning error: {str(e)}\\n"
                       f"Data: {json.dumps({'error': str(e), 'status': 'error', 'fallback_available': True})}",
                break_loop=False
            )
    
    async def _fallback_reasoning(self, query: str, **kwargs):
        """Fallback reasoning when OpenCog is not available."""
        try:
            # Simple pattern-based reasoning as fallback
            query_words = query.lower().split()
            patterns = []
            
            # Basic pattern recognition
            if any(word in query_words for word in ["what", "how", "why", "when", "where"]):
                patterns.append("question_pattern")
            
            if any(word in query_words for word in ["learn", "understand", "know"]):
                patterns.append("learning_pattern")
            
            if any(word in query_words for word in ["because", "since", "therefore"]):
                patterns.append("causal_pattern")
            
            reasoning_steps = [
                f"Identified patterns: {', '.join(patterns) if patterns else 'general_inquiry'}",
                f"Query analysis: {len(query_words)} words, {len(patterns)} patterns",
                "Fallback reasoning: basic linguistic analysis performed"
            ]
            
            return Response(
                message=f"Fallback cognitive reasoning completed for: {query}\\n"
                       f"Data: {json.dumps({
                           'query': query,
                           'operation': 'fallback_reason',
                           'patterns_identified': patterns,
                           'reasoning_steps': reasoning_steps,
                           'status': 'fallback_success',
                           'note': 'Limited reasoning without OpenCog - install opencog-atomspace for full capabilities'
                       })}",
                break_loop=False
            )
            
        except Exception as e:
            return Response(
                message=f"Fallback reasoning error: {str(e)}\\n"
                       f"Data: {json.dumps({'error': str(e), 'status': 'fallback_error'})}",
                break_loop=False
            )
    
    async def _build_reasoning_context(self, query: str, **kwargs) -> Dict[str, Any]:
        """Build enhanced reasoning context using cross-tool integration."""
        context = {
            "query": query,
            "related_concepts": [],
            "memory_associations": [],
            "tool_data": {},
            "reasoning_hints": kwargs.get("hints", [])
        }
        
        try:
            # Get related concepts from memory bridge if available
            if self.tool_hub and self.tool_hub.initialized:
                # Retrieve relevant shared data
                shared_data_response = await self.tool_hub.retrieve_shared_data(
                    data_type="knowledge"
                )
                
                if "Data:" in shared_data_response.message:
                    context["tool_data"]["shared_knowledge"] = "Available"
                
                # Get memory associations if memory bridge is integrated
                try:
                    memory_data_response = await self.tool_hub.retrieve_shared_data(
                        tool_name="memory_bridge"
                    )
                    if "Data:" in memory_data_response.message:
                        context["memory_associations"] = ["memory_bridge_integrated"]
                except Exception:
                    pass
            
            # Extract concepts from query for reasoning
            query_words = query.lower().split()
            for word in query_words:
                if len(word) > 3:  # Filter meaningful words
                    context["related_concepts"].append(word)
            
        except Exception as e:
            print(f"⚠️ Context building warning: {e}")
        
        return context
    
    async def _execute_enhanced_reasoning(self, atoms: List, context: Dict[str, Any]) -> List:
        """Execute enhanced reasoning with multiple strategies."""
        results = []
        reasoning_config = self.config.get("reasoning_config", {})
        
        try:
            # Pattern matching reasoning (enhanced)
            if reasoning_config.get("pattern_matching", True):
                pattern_results = self.enhanced_pattern_matching_reasoning(atoms, context)
                results.extend(pattern_results)
            
            # PLN reasoning (enhanced)
            if reasoning_config.get("pln_enabled", True):
                pln_results = self.enhanced_pln_reasoning(atoms, context)
                results.extend(pln_results)
            
            # Backward chaining if enabled
            if reasoning_config.get("backward_chaining", True):
                backward_results = self.backward_chaining_reasoning(atoms, context)
                results.extend(backward_results)
            
            # Cross-tool reasoning integration
            if ATOMSPACE_TOOLS_AVAILABLE and context.get("tool_data"):
                cross_tool_results = await self.cross_tool_reasoning(atoms, context)
                results.extend(cross_tool_results)
        
        except Exception as e:
            print(f"⚠️ Enhanced reasoning warning: {e}")
            # Fallback to basic reasoning
            results.extend(self.pattern_matching_reasoning(atoms))
        
        return results
    
    def parse_query_to_atoms(self, query: str, context: Dict[str, Any] = None):
        """Convert Agent-Zero query to OpenCog atoms with enhanced context integration."""
        if not self.initialized:
            return []
        
        context = context or {}
        atoms = []
        
        try:
            # Enhanced query parsing with context
            words = query.lower().split()
            related_concepts = context.get("related_concepts", [])
            
            # Create concept nodes from query words and context
            for word in words:
                if len(word) > 2:  # Skip short words
                    concept_node = self.atomspace.add_node(types.ConceptNode, word)
                    atoms.append(concept_node)
            
            # Add concepts from reasoning context
            for concept in related_concepts[:5]:  # Limit to 5 context concepts
                if concept not in [atom.name for atom in atoms if hasattr(atom, 'name')]:
                    context_node = self.atomspace.add_node(types.ConceptNode, f"context_{concept}")
                    atoms.append(context_node)
            
            # Create query concept for the entire query
            query_concept = self.atomspace.add_node(types.ConceptNode, f"query_{hash(query) % 10000}")
            atoms.append(query_concept)
            
            # Link query concept to component words
            for word_atom in atoms[:-1]:  # Exclude the query concept itself
                self.atomspace.add_link(
                    types.EvaluationLink,
                    [
                        self.atomspace.add_node(types.PredicateNode, "component_of"),
                        word_atom,
                        query_concept
                    ]
                )
        
        except Exception as e:
            print(f"⚠️ Query parsing warning: {e}")
        
        return atoms
    
<<<<<<< HEAD
    def enhanced_pattern_matching_reasoning(self, atoms: List, context: Dict[str, Any]) -> List:
        """Enhanced pattern matching reasoning with context awareness."""
=======
    def _get_storage_optimization_info(self):
        """Get information about atomspace-rocks storage optimization availability."""
        try:
            # Try to import atomspace-rocks optimizer
            from python.tools.atomspace_rocks_optimizer import AtomSpaceRocksOptimizer
            from python.helpers.enhanced_atomspace_rocks import get_rocks_storage_info
            
            rocks_info = get_rocks_storage_info()
            return {
                "atomspace_rocks_available": True,
                "optimizer_available": True,
                "rocks_info": rocks_info,
                "integration_ready": True
            }
        except ImportError:
            return {
                "atomspace_rocks_available": False,
                "optimizer_available": False,
                "integration_ready": False,
                "message": "AtomSpace-Rocks optimization not available"
            }
    
    def execute_reasoning(self, atoms):
        """Perform reasoning operations based on configuration."""
        if not atoms:
            return []
        
>>>>>>> c9eba266
        results = []
        
        try:
            # Create enhanced inheritance relationships
            for i in range(len(atoms) - 1):
                # Basic inheritance
                inheritance_link = self.atomspace.add_link(
                    types.InheritanceLink, 
                    [atoms[i], atoms[i + 1]]
                )
                results.append(inheritance_link)
                
                # Add similarity relationships for context concepts
                if i < len(atoms) - 2:
                    similarity_link = self.atomspace.add_link(
                        types.SimilarityLink,
                        [atoms[i], atoms[i + 2]]
                    )
                    results.append(similarity_link)
            
            # Context-based pattern matching
            memory_associations = context.get("memory_associations", [])
            for association in memory_associations[:3]:  # Limit to 3
                association_node = self.atomspace.add_node(types.ConceptNode, f"memory_{association}")
                for atom in atoms[:2]:  # Link to first 2 atoms
                    association_link = self.atomspace.add_link(
                        types.EvaluationLink,
                        [
                            self.atomspace.add_node(types.PredicateNode, "associated_with"),
                            atom,
                            association_node
                        ]
                    )
                    results.append(association_link)
        
        except Exception as e:
            print(f"⚠️ Enhanced pattern matching warning: {e}")
            # Fallback to basic pattern matching
            results.extend(self.pattern_matching_reasoning(atoms))
        
        return results
    
    def enhanced_pln_reasoning(self, atoms: List, context: Dict[str, Any]) -> List:
        """Enhanced PLN reasoning with probabilistic truth values."""
        results = []
        
        try:
            # Create evaluation links with enhanced truth values
            for atom in atoms:
                # Basic relevance evaluation
                relevance_link = self.atomspace.add_link(
                    types.EvaluationLink,
                    [self.atomspace.add_node(types.PredicateNode, "relevant"), atom]
                )
                results.append(relevance_link)
                
                # Context-based confidence evaluation
                if context.get("reasoning_hints"):
                    confidence_link = self.atomspace.add_link(
                        types.EvaluationLink,
                        [
                            self.atomspace.add_node(types.PredicateNode, "confidence_high"),
                            atom
                        ]
                    )
                    results.append(confidence_link)
                
                # Cross-tool integration markers
                if context.get("tool_data"):
                    integration_link = self.atomspace.add_link(
                        types.EvaluationLink,
                        [
                            self.atomspace.add_node(types.PredicateNode, "cross_tool_relevant"),
                            atom
                        ]
                    )
                    results.append(integration_link)
        
        except Exception as e:
            print(f"⚠️ Enhanced PLN reasoning warning: {e}")
            # Fallback to basic PLN
            results.extend(self.pln_reasoning(atoms))
        
        return results
    
    def backward_chaining_reasoning(self, atoms: List, context: Dict[str, Any]) -> List:
        """Backward chaining reasoning implementation."""
        results = []
        
        try:
            # Implement backward chaining for goal-directed reasoning
            if atoms:
                goal_atom = atoms[-1]  # Use last atom as goal
                
                # Create reasoning chain backwards
                for i, atom in enumerate(reversed(atoms[:-1])):
                    step_predicate = self.atomspace.add_node(
                        types.PredicateNode, 
                        f"reasoning_step_{len(atoms) - i}"
                    )
                    
                    chain_link = self.atomspace.add_link(
                        types.EvaluationLink,
                        [step_predicate, atom, goal_atom]
                    )
                    results.append(chain_link)
                
                # Add goal achievement link
                achievement_link = self.atomspace.add_link(
                    types.EvaluationLink,
                    [
                        self.atomspace.add_node(types.PredicateNode, "achieves_goal"),
                        atoms[0] if atoms else goal_atom,
                        goal_atom
                    ]
                )
                results.append(achievement_link)
        
        except Exception as e:
            print(f"⚠️ Backward chaining warning: {e}")
        
        return results
    
    async def cross_tool_reasoning(self, atoms: List, context: Dict[str, Any]) -> List:
        """Reasoning that integrates with other atomspace tools."""
        results = []
        
        try:
            if self.tool_hub and self.tool_hub.initialized:
                # Share reasoning atoms with tool hub
                reasoning_data = {
                    "atoms_count": len(atoms),
                    "reasoning_type": "cognitive_reasoning",
                    "context_concepts": context.get("related_concepts", [])[:3],
                    "timestamp": str(asyncio.get_event_loop().time())
                }
                
                await self.tool_hub.share_tool_data(
                    tool_name="cognitive_reasoning",
                    data_type="reasoning_session",
                    data=reasoning_data
                )
                
                # Create cross-tool integration atoms
                for i, atom in enumerate(atoms[:3]):  # Limit to first 3
                    cross_tool_node = self.atomspace.add_node(
                        types.ConceptNode, 
                        f"cross_tool_concept_{i}"
                    )
                    
                    integration_link = self.atomspace.add_link(
                        types.EvaluationLink,
                        [
                            self.atomspace.add_node(types.PredicateNode, "shared_with_hub"),
                            atom,
                            cross_tool_node
                        ]
                    )
                    results.append(integration_link)
        
        except Exception as e:
            print(f"⚠️ Cross-tool reasoning warning: {e}")
        
        return results
    
    def pattern_matching_reasoning(self, atoms):
        """Basic pattern matching reasoning (preserved for backward compatibility)."""
        results = []
        
        try:
            # Create simple inheritance relationships between concepts
            for i in range(len(atoms) - 1):
                inheritance_link = self.atomspace.add_link(
                    types.InheritanceLink, 
                    [atoms[i], atoms[i + 1]]
                )
                results.append(inheritance_link)
        except Exception as e:
            print(f"⚠️ Basic pattern matching warning: {e}")
        
        return results
    
    def pln_reasoning(self, atoms):
        """Basic PLN reasoning (preserved for backward compatibility)."""
        results = []
        
        try:
            # Create evaluation links with truth values
            for atom in atoms:
                evaluation_link = self.atomspace.add_link(
                    types.EvaluationLink,
                    [self.atomspace.add_node(types.PredicateNode, "relevant"), atom]
                )
                results.append(evaluation_link)
        except Exception as e:
            print(f"⚠️ Basic PLN reasoning warning: {e}")
        
        return results
    
    async def _analyze_patterns(self, query: str, **kwargs):
        """Analyze patterns in the query and atomspace."""
        if not self.initialized:
            return await self._fallback_pattern_analysis(query)
        
        try:
            # Build context for pattern analysis
            context = await self._build_reasoning_context(query, **kwargs)
            atoms = self.parse_query_to_atoms(query, context)
            
            # Analyze patterns in atomspace
            pattern_analysis = {
                "query_patterns": [],
                "atomspace_patterns": [],
                "cross_references": [],
                "pattern_strength": 0.0
            }
            
            # Query pattern analysis
            query_words = query.lower().split()
            if any(word in query_words for word in ["what", "how", "why"]):
                pattern_analysis["query_patterns"].append("interrogative")
            
            if any(word in query_words for word in ["because", "therefore", "since"]):
                pattern_analysis["query_patterns"].append("causal")
            
            # AtomSpace pattern analysis
            if atoms:
                concept_nodes = [atom for atom in atoms if atom.type == types.ConceptNode]
                pattern_analysis["atomspace_patterns"].append(f"concept_nodes: {len(concept_nodes)}")
                
                # Find existing patterns in atomspace
                inheritance_links = self.atomspace.get_atoms_by_type(types.InheritanceLink)
                pattern_analysis["atomspace_patterns"].append(f"inheritance_patterns: {len(inheritance_links)}")
                
                evaluation_links = self.atomspace.get_atoms_by_type(types.EvaluationLink)
                pattern_analysis["atomspace_patterns"].append(f"evaluation_patterns: {len(evaluation_links)}")
                
                # Calculate pattern strength
                total_atoms = len(self.atomspace)
                pattern_analysis["pattern_strength"] = len(atoms) / max(total_atoms, 1)
            
            return Response(
                message=f"Pattern analysis completed for: {query}\\n"
                       f"Data: {json.dumps({
                           'query': query,
                           'operation': 'analyze_patterns',
                           'analysis': pattern_analysis,
                           'status': 'success'
                       })}",
                break_loop=False
            )
            
        except Exception as e:
            return Response(
                message=f"Pattern analysis error: {str(e)}\\n"
                       f"Data: {json.dumps({'error': str(e), 'status': 'error'})}",
                break_loop=False
            )
    
    async def _fallback_pattern_analysis(self, query: str):
        """Fallback pattern analysis without OpenCog."""
        try:
            query_words = query.lower().split()
            patterns = {
                "word_count": len(query_words),
                "question_words": [w for w in query_words if w in ["what", "how", "why", "when", "where"]],
                "causal_words": [w for w in query_words if w in ["because", "since", "therefore"]],
                "action_words": [w for w in query_words if w in ["do", "make", "create", "build"]]
            }
            
            return Response(
                message=f"Fallback pattern analysis for: {query}\\n"
                       f"Data: {json.dumps({
                           'query': query,
                           'operation': 'fallback_analyze_patterns',
                           'patterns': patterns,
                           'status': 'fallback_success'
                       })}",
                break_loop=False
            )
        except Exception as e:
            return Response(
                message=f"Fallback pattern analysis error: {str(e)}\\n"
                       f"Data: {json.dumps({'error': str(e), 'status': 'fallback_error'})}",
                break_loop=False
            )
    
    async def _cross_reference_with_tools(self, query: str, **kwargs):
        """Cross-reference query with other atomspace tools."""
        try:
            if not ATOMSPACE_TOOLS_AVAILABLE:
                return Response(
                    message="Cross-referencing not available - atomspace tools not loaded\\n"
                           f"Data: {json.dumps({'status': 'tools_unavailable'})}",
                    break_loop=False
                )
            
            if not self.tool_hub or not self.tool_hub.initialized:
                return Response(
                    message="Tool hub not available for cross-referencing\\n"
                           f"Data: {json.dumps({'status': 'hub_unavailable'})}",
                    break_loop=False
                )
            
            # Coordinate with other tools
            supporting_tools = kwargs.get("supporting_tools", ["memory_bridge", "search_engine"])
            
            coordination_response = await self.tool_hub.coordinate_tool_execution(
                primary_tool="cognitive_reasoning",
                supporting_tools=supporting_tools,
                task_description=f"Cross-reference analysis for: {query}"
            )
            
            # Retrieve shared data from other tools
            shared_data_response = await self.tool_hub.retrieve_shared_data(
                data_type="knowledge"
            )
            
            cross_reference_results = {
                "coordination_plan": coordination_response.data if hasattr(coordination_response, 'data') else {},
                "shared_data_available": "Data:" in shared_data_response.message,
                "cross_reference_status": "active"
            }
            
            return Response(
                message=f"Cross-reference analysis completed for: {query}\\n"
                       f"Data: {json.dumps({
                           'query': query,
                           'operation': 'cross_reference',
                           'results': cross_reference_results,
                           'status': 'success'
                       })}",
                break_loop=False
            )
            
        except Exception as e:
            return Response(
                message=f"Cross-reference error: {str(e)}\\n"
                       f"Data: {json.dumps({'error': str(e), 'status': 'error'})}",
                break_loop=False
            )
    
    async def _get_reasoning_status(self):
        """Get comprehensive status of the cognitive reasoning system."""
        try:
            status = {
                "opencog_available": OPENCOG_AVAILABLE,
                "atomspace_tools_available": ATOMSPACE_TOOLS_AVAILABLE,
                "cognitive_reasoning_initialized": self.initialized,
                "config_loaded": bool(self.config),
                "fallback_mode": not self.initialized,
                "cross_tool_integration": bool(self.tool_hub and self.tool_hub.initialized)
            }
            
            if self.initialized and self.atomspace:
                status.update({
                    "atomspace_size": len(self.atomspace),
                    "concept_nodes": len(self.atomspace.get_atoms_by_type(types.ConceptNode)),
                    "evaluation_links": len(self.atomspace.get_atoms_by_type(types.EvaluationLink)),
                    "inheritance_links": len(self.atomspace.get_atoms_by_type(types.InheritanceLink))
                })
            
            # Configuration status
            if self.config:
                status["configuration"] = {
                    "cognitive_mode": self.config.get("cognitive_mode", False),
                    "opencog_enabled": self.config.get("opencog_enabled", False),
                    "pln_enabled": self.config.get("reasoning_config", {}).get("pln_enabled", False),
                    "pattern_matching": self.config.get("reasoning_config", {}).get("pattern_matching", False),
                    "cross_tool_sharing": self.config.get("atomspace_config", {}).get("cross_tool_sharing", False)
                }
            
            return Response(
                message=f"Cognitive reasoning status retrieved\\n"
                       f"Data: {json.dumps({
                           'operation': 'status',
                           'status': status,
                           'timestamp': str(asyncio.get_event_loop().time())
                       })}",
                break_loop=False
            )
            
        except Exception as e:
            return Response(
                message=f"Status retrieval error: {str(e)}\\n"
                       f"Data: {json.dumps({'error': str(e), 'status': 'error'})}",
                break_loop=False
            )
    
    async def _share_knowledge_with_hub(self, query: str, **kwargs):
        """Share reasoning knowledge with the atomspace hub."""
        try:
            if not self.tool_hub or not self.tool_hub.initialized:
                return Response(
                    message="Tool hub not available for knowledge sharing\\n"
                           f"Data: {json.dumps({'status': 'hub_unavailable'})}",
                    break_loop=False
                )
            
            # Prepare knowledge data for sharing
            knowledge_data = {
                "query": query,
                "reasoning_type": "cognitive_reasoning",
                "concepts_extracted": [],
                "knowledge_quality": "high" if self.initialized else "fallback"
            }
            
            # Extract concepts if initialized
            if self.initialized:
                context = await self._build_reasoning_context(query, **kwargs)
                atoms = self.parse_query_to_atoms(query, context)
                knowledge_data["concepts_extracted"] = [
                    atom.name for atom in atoms if hasattr(atom, 'name')
                ][:5]  # Limit to 5 concepts
            else:
                # Fallback concept extraction
                query_words = query.lower().split()
                knowledge_data["concepts_extracted"] = [
                    word for word in query_words if len(word) > 3
                ][:5]
            
            # Share with hub
            share_response = await self.tool_hub.share_tool_data(
                tool_name="cognitive_reasoning",
                data_type="knowledge",
                data=knowledge_data
            )
            
            return Response(
                message=f"Knowledge shared with hub for: {query}\\n"
                       f"Data: {json.dumps({
                           'query': query,
                           'operation': 'share_knowledge',
                           'shared_concepts': len(knowledge_data['concepts_extracted']),
                           'hub_response': share_response.message if hasattr(share_response, 'message') else 'Shared',
                           'status': 'success'
                       })}",
                break_loop=False
            )
            
        except Exception as e:
            return Response(
                message=f"Knowledge sharing error: {str(e)}\\n"
                       f"Data: {json.dumps({'error': str(e), 'status': 'error'})}",
                break_loop=False
            )
    
    async def _share_reasoning_results(self, query: str, results: List):
        """Share reasoning results with other tools via hub."""
        try:
            if self.tool_hub and self.tool_hub.initialized:
                results_data = {
                    "query": query,
                    "results_count": len(results),
                    "reasoning_completed": True,
                    "result_types": [str(type(result).__name__) for result in results[:3]]
                }
                
                await self.tool_hub.share_tool_data(
                    tool_name="cognitive_reasoning",
                    data_type="reasoning_results",
                    data=results_data
                )
        except Exception as e:
            print(f"⚠️ Failed to share reasoning results: {e}")
    
    def format_reasoning_for_agent(self, results):
        """Format OpenCog results for Agent-Zero consumption with enhanced details."""
        if not results:
            return ["No reasoning results generated - check configuration or query complexity"]
        
        formatted = []
        result_types = {}
        
        for result in results:
            try:
                result_str = str(result)
                result_type = str(type(result).__name__)
                
                # Count result types
                result_types[result_type] = result_types.get(result_type, 0) + 1
                
                # Format based on result type
                if hasattr(result, 'type') and hasattr(result, 'out'):
                    if result.type == types.InheritanceLink:
                        formatted.append(f"Inheritance: {result_str}")
                    elif result.type == types.EvaluationLink:
                        formatted.append(f"Evaluation: {result_str}")
                    elif result.type == types.SimilarityLink:
                        formatted.append(f"Similarity: {result_str}")
                    else:
                        formatted.append(f"Relationship: {result_str}")
                else:
                    formatted.append(f"Created: {result_str}")
                    
            except Exception as e:
                formatted.append(f"Result processing error: {e}")
        
        # Add summary
        if result_types:
            type_summary = ", ".join([f"{count} {rtype}" for rtype, count in result_types.items()])
            formatted.insert(0, f"Reasoning summary: {type_summary}")
        
        return formatted


def register():
    """Register the cognitive reasoning tool with Agent-Zero."""
    return CognitiveReasoningTool<|MERGE_RESOLUTION|>--- conflicted
+++ resolved
@@ -208,16 +208,16 @@
             # Convert natural language query to AtomSpace representation
             query_atoms = self.parse_query_to_atoms(query, reasoning_context)
             
-<<<<<<< HEAD
+#<<<<<<< copilot/fix-41
             # Perform multi-modal reasoning based on configuration
             reasoning_results = await self._execute_enhanced_reasoning(query_atoms, reasoning_context)
-=======
+#=======
             # Check if atomspace-rocks optimization is available
             storage_optimization = self._get_storage_optimization_info()
             
             # Perform reasoning based on configuration
             reasoning_results = self.execute_reasoning(query_atoms)
->>>>>>> c9eba266
+#>>>>>>> main
             
             # Format results for Agent-Zero consumption
             reasoning_steps = self.format_reasoning_for_agent(reasoning_results)
@@ -227,7 +227,7 @@
                 await self._share_reasoning_results(query, reasoning_results)
             
             return Response(
-<<<<<<< HEAD
+#<<<<<<< copilot/fix-41
                 message=f"Enhanced cognitive reasoning completed for: {query}\\n"
                        f"Data: {json.dumps({
                            'query': query,
@@ -244,7 +244,7 @@
                            }
                        })}",
                 break_loop=False
-=======
+#=======
                 message=f"Cognitive reasoning completed for: {query}",
                 data={
                     "query": query,
@@ -257,7 +257,7 @@
                         "pattern_matching": self.config.get("reasoning_config", {}).get("pattern_matching", True)
                     }
                 }
->>>>>>> c9eba266
+#>>>>>>> main
             )
             
         except Exception as e:
@@ -430,10 +430,10 @@
         
         return atoms
     
-<<<<<<< HEAD
+#<<<<<<< copilot/fix-41
     def enhanced_pattern_matching_reasoning(self, atoms: List, context: Dict[str, Any]) -> List:
         """Enhanced pattern matching reasoning with context awareness."""
-=======
+#=======
     def _get_storage_optimization_info(self):
         """Get information about atomspace-rocks storage optimization availability."""
         try:
@@ -461,7 +461,7 @@
         if not atoms:
             return []
         
->>>>>>> c9eba266
+#>>>>>>> main
         results = []
         
         try:
