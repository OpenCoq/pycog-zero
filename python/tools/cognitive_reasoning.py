--- conflicted
+++ resolved
@@ -1149,7 +1149,6 @@
                 await self._share_reasoning_results(query, reasoning_results)
             
             return Response(
-<<<<<<< HEAD
                 message=f"Enhanced cognitive reasoning completed for: {query}\n"
                        f"Data: {json.dumps({
                            'query': query,
@@ -1166,23 +1165,6 @@
                                'cross_tool_sharing': self.config.get('atomspace_config', {}).get('cross_tool_sharing', True)
                            }
                        })}",
-=======
-                message=f"Enhanced cognitive reasoning completed for: {query}",
-                data={
-                    "query": query,
-                    "operation": "reason",
-                    "atoms_created": len(query_atoms),
-                    "reasoning_steps": reasoning_steps,
-                    "context_size": len(reasoning_context.get('related_concepts', [])),
-                    "cross_tool_integration": ATOMSPACE_TOOLS_AVAILABLE,
-                    "status": "success",
-                    "config": {
-                        "pln_enabled": self.config.get("reasoning_config", {}).get("pln_enabled", True),
-                        "pattern_matching": self.config.get("reasoning_config", {}).get("pattern_matching", True),
-                        "cross_tool_sharing": self.config.get("atomspace_config", {}).get("cross_tool_sharing", True)
-                    }
-                },
->>>>>>> e6e5616b
                 break_loop=False
             )
             
