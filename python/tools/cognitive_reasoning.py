"""
PyCog-Zero Cognitive Reasoning Tool
Integrates OpenCog cognitive architecture with Agent-Zero framework
Enhanced with new atomspace bindings and cross-tool integration
"""

from python.helpers.tool import Tool, Response
from python.helpers import files
from python.helpers.performance_optimizer import get_performance_optimizer, optimize
import json
import asyncio
import time
from typing import Dict, Any, List, Optional

# Try to import OpenCog components (graceful fallback if not installed)
try:
    from opencog.atomspace import AtomSpace, types
    from opencog.utilities import initialize_opencog
    OPENCOG_AVAILABLE = True
    
    # Try to import PLN components
    try:
        from opencog.pln import PLNChainer
        from opencog.ure import UREChainer
        PLN_AVAILABLE = True
    except ImportError:
        PLN_AVAILABLE = False
        print("PLN components not available - install with OpenCog PLN package")
        
except ImportError:
    print("OpenCog not available - install with: pip install opencog-atomspace opencog-python")
    OPENCOG_AVAILABLE = False
    PLN_AVAILABLE = False

# Import other atomspace tools for enhanced integration
try:
    from python.tools.atomspace_tool_hub import AtomSpaceToolHub
    from python.tools.atomspace_memory_bridge import AtomSpaceMemoryBridge
    ATOMSPACE_TOOLS_AVAILABLE = True
except ImportError:
    ATOMSPACE_TOOLS_AVAILABLE = False

# Import URE tools for rule-based reasoning
try:
    from python.tools.ure_tool import UREChainTool
    URE_TOOL_AVAILABLE = True
except ImportError:
    URE_TOOL_AVAILABLE = False

# Import ECAN coordinator for cross-tool attention management
try:
    from python.helpers.ecan_coordinator import (
        get_ecan_coordinator, register_tool_with_ecan, 
        request_attention_for_tool, AttentionRequest
    )
    ECAN_COORDINATOR_AVAILABLE = True
except ImportError:
    ECAN_COORDINATOR_AVAILABLE = False


class PLNReasoningTool:
    """PLN (Probabilistic Logic Networks) reasoning implementation for Agent-Zero logical inference."""
    
    def __init__(self, atomspace=None):
        self.atomspace = atomspace
        self.pln_chainer = None
        self.reasoning_rules = []
        self._initialize_pln()
        
    def _initialize_pln(self):
        """Initialize PLN chainer and reasoning rules."""
        if OPENCOG_AVAILABLE and PLN_AVAILABLE and self.atomspace:
            try:
                # Initialize PLN chainer with AtomSpace
                self.pln_chainer = PLNChainer(self.atomspace)
                print("PLN chainer initialized with OpenCog")
            except Exception as e:
                print(f"⚠️ PLN chainer initialization warning: {e}")
                self.pln_chainer = None
        
        # Initialize basic reasoning rules (fallback implementation)
        self._setup_reasoning_rules()
    
    def _setup_reasoning_rules(self):
        """Setup basic reasoning rules for logical inference."""
        self.reasoning_rules = [
            "deduction_rule",
            "induction_rule", 
            "abduction_rule",
            "inheritance_rule",
            "similarity_rule",
            "concept_creation_rule",
            "modus_ponens_rule"
        ]
    
    def forward_chain(self, source_atoms, max_steps=10):
        """Apply forward chaining reasoning from source atoms."""
        if self.pln_chainer and PLN_AVAILABLE:
            try:
                return self.pln_chainer.forward_chain(source_atoms, max_steps=max_steps)
            except Exception as e:
                print(f"⚠️ PLN forward chaining warning: {e}")
        
        # Fallback implementation
        return self._fallback_forward_chain(source_atoms, max_steps)
    
    def backward_chain(self, target_atoms, max_steps=10):
        """Apply backward chaining reasoning toward target atoms."""
        if self.pln_chainer and PLN_AVAILABLE:
            try:
                return self.pln_chainer.backward_chain(target_atoms, max_steps=max_steps)
            except Exception as e:
                print(f"⚠️ PLN backward chaining warning: {e}")
        
        # Fallback implementation
        return self._fallback_backward_chain(target_atoms, max_steps)
    
    def apply_inference_rule(self, rule_name, premises):
        """Apply specific inference rule to premises."""
        if not premises:
            return []
            
        results = []
        
        try:
            if rule_name == "deduction_rule":
                results = self._apply_deduction(premises)
            elif rule_name == "induction_rule":
                results = self._apply_induction(premises)
            elif rule_name == "abduction_rule":
                results = self._apply_abduction(premises)
            elif rule_name == "inheritance_rule":
                results = self._apply_inheritance(premises)
            elif rule_name == "similarity_rule":
                results = self._apply_similarity(premises)
            elif rule_name == "concept_creation_rule":
                results = self._apply_concept_creation(premises)
            elif rule_name == "modus_ponens_rule":
                results = self._apply_modus_ponens(premises)
                
        except Exception as e:
            print(f"⚠️ Inference rule application warning for {rule_name}: {e}")
            
        return results
    
    def _fallback_forward_chain(self, source_atoms, max_steps):
        """Fallback forward chaining implementation."""
        results = []
        current_atoms = list(source_atoms)
        
        for step in range(max_steps):
            if not current_atoms:
                break
                
            step_results = []
            for atom in current_atoms:
                # Apply each reasoning rule
                for rule in self.reasoning_rules:
                    rule_results = self.apply_inference_rule(rule, [atom])
                    step_results.extend(rule_results)
            
            if not step_results:
                break
                
            results.extend(step_results)
            current_atoms = step_results
            
        return results
    
    def _fallback_backward_chain(self, target_atoms, max_steps):
        """Fallback backward chaining implementation."""
        results = []
        current_targets = list(target_atoms)
        
        for step in range(max_steps):
            if not current_targets:
                break
                
            step_results = []
            for target in current_targets:
                # Try to find premises that could lead to this target
                for rule in self.reasoning_rules:
                    premises = self._find_premises_for_target(target, rule)
                    if premises:
                        step_results.extend(premises)
            
            if not step_results:
                break
                
            results.extend(step_results)
            current_targets = step_results
            
        return results
    
    def _apply_deduction(self, premises):
        """Apply deduction rule: If A->B and B->C, then A->C."""
        results = []
        if len(premises) >= 2 and self.atomspace:
            try:
                # Create deductive inference link
                deduction_link = self.atomspace.add_link(
                    types.ImplicationLink,
                    [premises[0], premises[-1]]
                )
                results.append(deduction_link)
            except:
                # Fallback: create evaluation link
                results.append(f"deduction({premises[0]} -> {premises[-1]})")
        return results
    
    def _apply_induction(self, premises):
        """Apply induction rule: generalize from specific instances."""
        results = []
        if premises and self.atomspace:
            try:
                # Create generalization link
                generalization = self.atomspace.add_link(
                    types.InheritanceLink,
                    [premises[0], self.atomspace.add_node(types.ConceptNode, "generalized_concept")]
                )
                results.append(generalization)
            except:
                results.append(f"induction_generalization({premises[0]})")
        return results
    
    def _apply_abduction(self, premises):
        """Apply abduction rule: find best explanation."""
        results = []
        if premises and self.atomspace:
            try:
                # Create explanatory link
                explanation = self.atomspace.add_link(
                    types.EvaluationLink,
                    [
                        self.atomspace.add_node(types.PredicateNode, "explains"),
                        premises[0]
                    ]
                )
                results.append(explanation)
            except:
                results.append(f"abduction_explanation({premises[0]})")
        return results
    
    def _apply_inheritance(self, premises):
        """Apply inheritance rule: create hierarchical relationships."""
        results = []
        if len(premises) >= 2 and self.atomspace:
            try:
                inheritance_link = self.atomspace.add_link(
                    types.InheritanceLink,
                    [premises[0], premises[1]]
                )
                results.append(inheritance_link)
            except:
                results.append(f"inheritance({premises[0]} isa {premises[1]})")
        return results
    
    def _apply_similarity(self, premises):
        """Apply similarity rule: create similarity relationships."""
        results = []
        if len(premises) >= 2 and self.atomspace:
            try:
                similarity_link = self.atomspace.add_link(
                    types.SimilarityLink,
                    [premises[0], premises[1]]
                )
                results.append(similarity_link)
            except:
                results.append(f"similarity({premises[0]} ~ {premises[1]})")
        return results
    
    def _apply_concept_creation(self, premises):
        """Apply concept creation rule: create new concepts from combinations."""
        results = []
        if premises and self.atomspace:
            try:
                new_concept = self.atomspace.add_node(
                    types.ConceptNode, 
                    f"derived_concept_{hash(str(premises)) % 1000}"
                )
                concept_link = self.atomspace.add_link(
                    types.EvaluationLink,
                    [
                        self.atomspace.add_node(types.PredicateNode, "derived_from"),
                        new_concept,
                        premises[0]
                    ]
                )
                results.append(new_concept)
                results.append(concept_link)
            except:
                results.append(f"new_concept_from({premises[0]})")
        return results
    
    def _apply_modus_ponens(self, premises):
        """Apply modus ponens rule: If A and A->B, then B."""
        results = []
        if len(premises) >= 2 and self.atomspace:
            try:
                # Create consequent
                consequent = self.atomspace.add_link(
                    types.EvaluationLink,
                    [
                        self.atomspace.add_node(types.PredicateNode, "consequent"),
                        premises[1]
                    ]
                )
                results.append(consequent)
            except:
                results.append(f"modus_ponens_consequent({premises[1]})")
        return results
    
    def _find_premises_for_target(self, target, rule):
        """Find premises that could lead to target using specified rule."""
        # This is a simplified implementation for demonstration
        premises = []
        
        if self.atomspace and hasattr(target, 'name'):
            try:
                # Look for related atoms in atomspace
                related_atoms = self.atomspace.get_atoms_by_type(types.Atom)[:5]  # Limit search
                premises.extend(related_atoms[:2])  # Use first 2 as potential premises
            except:
                pass
                
        return premises


class CognitiveReasoningTool(Tool):
    """Agent-Zero tool for OpenCog cognitive reasoning with enhanced atomspace bindings."""
    
    # Class-level shared atomspace for cross-tool integration
    _shared_atomspace = None
    
    def _initialize_if_needed(self):
        """Initialize the cognitive reasoning system if not already done."""
        if hasattr(self, '_cognitive_initialized'):
            return
        
        self._cognitive_initialized = True
        self.atomspace = None
        self.initialized = False
        self.config = self._load_cognitive_config()
        self.tool_hub = None
        self.memory_bridge = None
        self.pln_reasoning = None  # PLN reasoning tool
        
        # Initialize performance optimizer
        optimizer_config = {
            'cache_size': self.config.get('performance', {}).get('cache_size', 1000),
            'batch_size': self.config.get('performance', {}).get('batch_size', 50),
            'batch_wait_time': self.config.get('performance', {}).get('batch_wait_time', 1.0),
            'thread_pool_size': self.config.get('performance', {}).get('thread_pool_size', 8),
            'memory_pool_size': self.config.get('performance', {}).get('memory_pool_size', 100)
        }
        self.performance_optimizer = get_performance_optimizer(optimizer_config)
        
        # Performance monitoring
        self.operation_stats = {
            'total_operations': 0,
            'cached_operations': 0,
            'batch_operations': 0,
            'parallel_operations': 0,
            'avg_response_time': 0.0
        }
        
        # Setup batch processing handlers
        self._setup_batch_handlers()
        
        # Initialize with shared or new atomspace
        if OPENCOG_AVAILABLE and self.config.get("opencog_enabled", True):
            try:
                # Try to use shared atomspace from tool hub
                if ATOMSPACE_TOOLS_AVAILABLE:
                    shared_atomspace = AtomSpaceToolHub.get_shared_atomspace()
                    if shared_atomspace:
                        self.atomspace = shared_atomspace
                        print("✓ Using shared AtomSpace from tool hub")
                    else:
                        self.atomspace = self._create_new_atomspace()
                else:
                    self.atomspace = self._create_new_atomspace()
                
                if self.atomspace:
                    self.initialized = True
                    print("✓ OpenCog cognitive reasoning initialized with enhanced atomspace bindings")
                    
                    # Initialize PLN reasoning tool
                    self.pln_reasoning = PLNReasoningTool(self.atomspace)
                    print("✓ PLN reasoning tool initialized")
                    
                    # Initialize cross-tool integration
                    self._setup_cross_tool_integration()
                    
                    # Register with ECAN coordinator for attention management
                    if ECAN_COORDINATOR_AVAILABLE:
                        register_tool_with_ecan("cognitive_reasoning", default_priority=1.5)
                        print("✓ Registered with ECAN coordinator for attention management")
                    
            except Exception as e:
                print(f"⚠️ OpenCog initialization failed: {e}")
                self._setup_fallback_mode()
        else:
            self._setup_fallback_mode()
    
    def _create_new_atomspace(self):
        """Create a new AtomSpace instance."""
        try:
            atomspace = AtomSpace()
            initialize_opencog(atomspace)
            
            # Set as shared atomspace if none exists
            if not CognitiveReasoningTool._shared_atomspace:
                CognitiveReasoningTool._shared_atomspace = atomspace
            
            return atomspace
        except Exception as e:
            print(f"⚠️ Failed to create new AtomSpace: {e}")
            return None
    
    def _setup_cross_tool_integration(self):
        """Setup integration with other atomspace tools."""
        if not ATOMSPACE_TOOLS_AVAILABLE:
            return
        
        try:
            # Initialize tool hub reference for data sharing
            if hasattr(self, 'agent'):
                # Create dummy parameters for tool initialization
                dummy_params = {
                    'name': 'cognitive_reasoning_hub_integration',
                    'method': None,
                    'args': {},
                    'message': '',
                    'loop_data': None
                }
                self.tool_hub = AtomSpaceToolHub(self.agent, **dummy_params)
                
                # Register this tool with the hub
                if self.tool_hub.initialized:
                    asyncio.create_task(self._register_with_hub())
            
        except Exception as e:
            print(f"⚠️ Cross-tool integration setup failed: {e}")
    
    async def _register_with_hub(self):
        """Register this cognitive reasoning tool with the AtomSpace hub."""
        try:
            registration_data = {
                "tool_type": "cognitive_reasoning",
                "capabilities": ["reasoning", "pattern_matching", "inference"],
                "atomspace_operations": ["create_atoms", "query_patterns", "inference_chains"],
                "status": "active"
            }
            
            await self.tool_hub.share_tool_data(
                tool_name="cognitive_reasoning",
                data_type="registration",
                data=registration_data
            )
        except Exception as e:
            print(f"⚠️ Tool registration failed: {e}")
    
    def _setup_fallback_mode(self):
        """Setup fallback mode when OpenCog is not available."""
        self.atomspace = None
        self.initialized = False
        
        # Initialize PLN reasoning tool in fallback mode (no atomspace)
        self.pln_reasoning = PLNReasoningTool(None)
        print("⚠️ Running in fallback mode - limited cognitive reasoning capabilities")
        print("✓ PLN reasoning tool initialized in fallback mode")
    
    def _setup_batch_handlers(self):
        """Setup batch processing handlers for cognitive operations."""
        if hasattr(self, 'performance_optimizer'):
            # Register batch handlers for different operation types
            self.performance_optimizer.batch_processor.register_handler(
                'reasoning', self._batch_reasoning_handler
            )
            self.performance_optimizer.batch_processor.register_handler(
                'atom_creation', self._batch_atom_creation_handler
            )
            self.performance_optimizer.batch_processor.register_handler(
                'pattern_matching', self._batch_pattern_matching_handler
            )
    
    async def _batch_reasoning_handler(self, reasoning_items: List[tuple]) -> List[Any]:
        """Handle batch reasoning operations for improved performance."""
        results = []
        
        try:
            # Group related reasoning queries for more efficient processing
            query_groups = self._group_reasoning_queries(reasoning_items)
            
            for group in query_groups:
                # Process group in parallel if possible
                if len(group) > 1 and hasattr(self, 'performance_optimizer'):
                    group_results = await self.performance_optimizer.optimize_parallel_operations(
                        [lambda item=item: self._single_reasoning_operation(*item) for item in group],
                        use_threads=True,
                        max_workers=4
                    )
                    results.extend(group_results)
                else:
                    # Process individually
                    for item in group:
                        result = await self._single_reasoning_operation(*item)
                        results.append(result)
            
            return results
            
        except Exception as e:
            print(f"Batch reasoning error: {e}")
            # Fallback to individual processing
            for args, kwargs in reasoning_items:
                try:
                    result = await self._single_reasoning_operation(*args, **kwargs)
                    results.append(result)
                except Exception as item_error:
                    results.append({'error': str(item_error), 'status': 'failed'})
            
            return results
    
    def _group_reasoning_queries(self, reasoning_items: List[tuple]) -> List[List[tuple]]:
        """Group similar reasoning queries for batch processing."""
        groups = {}
        
        for item in reasoning_items:
            args, kwargs = item
            query = args[0] if args else kwargs.get('query', '')
            
            # Group by query type/category
            query_type = self._categorize_query(query)
            if query_type not in groups:
                groups[query_type] = []
            groups[query_type].append(item)
        
        return list(groups.values())
    
    def _categorize_query(self, query: str) -> str:
        """Categorize a query for grouping purposes."""
        query_lower = query.lower()
        
        if any(word in query_lower for word in ['learn', 'adapt', 'improve']):
            return 'learning'
        elif any(word in query_lower for word in ['reason', 'infer', 'deduce']):
            return 'reasoning'
        elif any(word in query_lower for word in ['pattern', 'match', 'similar']):
            return 'pattern_matching'
        elif any(word in query_lower for word in ['memory', 'recall', 'remember']):
            return 'memory'
        else:
            return 'general'
    
    async def _single_reasoning_operation(self, *args, **kwargs) -> Any:
        """Perform a single reasoning operation."""
        try:
            query = args[0] if args else kwargs.get('query', '')
            return await self._perform_core_reasoning(query, **kwargs)
        except Exception as e:
            return {'error': str(e), 'status': 'failed'}
    
    def _load_cognitive_config(self):
        """Load cognitive configuration from Agent-Zero settings."""
        try:
            # Try to import settings and get cognitive config
            from python.helpers import settings
            return settings.get_cognitive_config()
        except Exception:
            # Fallback to direct config file loading
            try:
                config_file = files.get_abs_path("conf/config_cognitive.json")
                with open(config_file, 'r') as f:
                    return json.load(f)
            except Exception as e:
                print(f"Warning: Could not load cognitive config: {e}")
                return {
                    "cognitive_mode": True,
                    "opencog_enabled": True,
                    "neural_symbolic_bridge": True,
                    "reasoning_config": {
                        "pln_enabled": True,
                        "pattern_matching": True,
                        "forward_chaining": False,
                        "backward_chaining": True
                    },
                    "atomspace_config": {
                        "persistence_backend": "memory",
                        "cross_tool_sharing": True,
                        "attention_allocation": "basic"
                    }
                }
    
    async def execute(self, query: str, operation: str = "reason", **kwargs):
        """Execute cognitive reasoning on Agent-Zero queries with enhanced atomspace operations."""
        
        # Initialize if needed
        self._initialize_if_needed()
        
        if not self.config.get("cognitive_mode", True):
            return Response(
                message="Cognitive mode is disabled\\n"
                       f"Data: {json.dumps({'error': 'Cognitive mode disabled in configuration'})}",
                break_loop=False
            )
        
        # Handle different reasoning operations
        if operation == "reason":
            return await self._perform_reasoning(query, **kwargs)
        elif operation == "analyze_patterns":
            return await self._analyze_patterns(query, **kwargs)
        elif operation == "cross_reference":
            return await self._cross_reference_with_tools(query, **kwargs)
        elif operation == "status":
            return await self._get_reasoning_status()
        elif operation == "share_knowledge":
            return await self._share_knowledge_with_hub(query, **kwargs)
        elif operation == "ure_forward_chain":
            return await self._delegate_to_ure(query, "forward_chain", **kwargs)
        elif operation == "ure_backward_chain":
            return await self._delegate_to_ure(query, "backward_chain", **kwargs)
        else:
            # Default to reasoning
            return await self._perform_reasoning(query, **kwargs)
    
    async def _perform_reasoning(self, query: str, **kwargs):
        """Perform core cognitive reasoning operations with performance optimization."""
        self._initialize_if_needed()
        
        start_time = time.time()
        operation_type = kwargs.get('operation_type', 'reasoning')
        use_cache = kwargs.get('use_cache', True)
        use_batching = kwargs.get('use_batching', self.batch_reasoning_enabled)
        
        try:
            # Update operation statistics
            self.operation_stats['total_operations'] += 1
            
            # Use performance optimization if available
            if hasattr(self, 'performance_optimizer') and use_cache:
                # Try to get cached result first
                cache_key = f"{operation_type}_{query}_{hash(str(sorted(kwargs.items())))}"
                cached_result = self.performance_optimizer.cache.get(cache_key)
                
                if cached_result is not None:
                    self.operation_stats['cached_operations'] += 1
                    return cached_result
            
            # Use batching if enabled and multiple items pending
            if use_batching and hasattr(self, 'performance_optimizer'):
                result = await self.performance_optimizer.batch_processor.add_item(
                    operation_type, (query, kwargs)
                )
                if result is not None:
                    self.operation_stats['batch_operations'] += 1
                    return result
            
            # Perform the actual reasoning
            result = await self._perform_core_reasoning(query, **kwargs)
            
            # Cache the result if caching is enabled
            if hasattr(self, 'performance_optimizer') and use_cache:
                cache_key = f"{operation_type}_{query}_{hash(str(sorted(kwargs.items())))}"
                self.performance_optimizer.cache.put(cache_key, result)
            
            # Update performance stats
            operation_time = time.time() - start_time
            self._update_performance_stats(operation_time)
            
            return result
            
        except Exception as e:
            print(f"Enhanced reasoning error: {e}")
            # Fallback to basic reasoning
            return await self._fallback_reasoning(query, **kwargs)
    
    async def _perform_core_reasoning(self, query: str, **kwargs):
        """Core reasoning logic extracted for reuse."""
        if self.initialized and self.atomspace:
            return await self._reason_with_atomspace(query, **kwargs)
        else:
            return await self._fallback_reasoning(query, **kwargs)
    
    def _update_performance_stats(self, operation_time: float):
        """Update internal performance statistics."""
        if self.operation_stats['total_operations'] > 0:
            total_time = (self.operation_stats['avg_response_time'] * 
                         (self.operation_stats['total_operations'] - 1) + operation_time)
            self.operation_stats['avg_response_time'] = total_time / self.operation_stats['total_operations']
    
    async def _reason_with_atomspace(self, query: str, **kwargs):
        """Perform core cognitive reasoning operations."""
        if not self.initialized:
            return await self._fallback_reasoning(query, **kwargs)
        
        try:
            # Request attention allocation from ECAN coordinator
            reasoning_concepts = self._extract_concepts_from_query(query)
            priority = kwargs.get('priority', 2.0)  # Higher priority for reasoning
            
            if ECAN_COORDINATOR_AVAILABLE:
                attention_requested = request_attention_for_tool(
                    tool_name="cognitive_reasoning",
                    priority=priority,
                    context=f"Reasoning query: {query[:50]}...",
                    concepts=reasoning_concepts,
                    importance_multiplier=1.2  # Boost importance for reasoning tasks
                )
                if attention_requested:
                    print(f"✓ ECAN attention allocated for reasoning: {len(reasoning_concepts)} concepts")
            
            # Enhanced reasoning with cross-tool integration
            reasoning_context = await self._build_reasoning_context(query, **kwargs)
            
            # Convert natural language query to AtomSpace representation
            query_atoms = self.parse_query_to_atoms(query, reasoning_context)
            
            # Check if atomspace-rocks optimization is available
            storage_optimization = self._get_storage_optimization_info()
            
            # Perform multi-modal reasoning based on configuration
            reasoning_results = await self._execute_enhanced_reasoning(query_atoms, reasoning_context)
            
            # Format results for Agent-Zero consumption
            reasoning_steps = self.format_reasoning_for_agent(reasoning_results)
            
            # Share results with other tools if enabled
            if self.config.get("atomspace_config", {}).get("cross_tool_sharing", True):
                await self._share_reasoning_results(query, reasoning_results)
            
            return Response(
<<<<<<< HEAD
=======
                message=f"Enhanced cognitive reasoning completed for: {query}\n"
                       f"Data: {json.dumps({
                           'query': query,
                           'operation': 'reason',
                           'atoms_created': len(query_atoms),
                           'reasoning_steps': reasoning_steps,
                           'context_size': len(reasoning_context.get('related_concepts', [])),
                           'cross_tool_integration': ATOMSPACE_TOOLS_AVAILABLE,
                           'status': 'success',
                           'config': {
                               'pln_enabled': self.config.get('reasoning_config', {}).get('pln_enabled', True),
                               'pattern_matching': self.config.get('reasoning_config', {}).get('pattern_matching', True),
                               'cross_tool_sharing': self.config.get('atomspace_config', {}).get('cross_tool_sharing', True)
                           }
                       })}",
                break_loop=False
# <<<<<<< copilot/fix-51
# =======
# =======
>>>>>>> ff9da9ba
                message=f"Enhanced cognitive reasoning completed for: {query}",
                data={
                    "query": query,
                    "operation": "reason",
                    "atoms_created": len(query_atoms),
                    "reasoning_steps": reasoning_steps,
                    "context_size": len(reasoning_context.get('related_concepts', [])),
                    "cross_tool_integration": ATOMSPACE_TOOLS_AVAILABLE,
                    "storage_optimization": storage_optimization,
                    "status": "success",
                    "config": {
                        "pln_enabled": self.config.get("reasoning_config", {}).get("pln_enabled", True),
                        "pattern_matching": self.config.get("reasoning_config", {}).get("pattern_matching", True),
                        "cross_tool_sharing": self.config.get("atomspace_config", {}).get("cross_tool_sharing", True)
                    }
                }
            )
            
        except Exception as e:
            return Response(
                message=f"Enhanced cognitive reasoning error: {str(e)}\\n"
                       f"Data: {json.dumps({'error': str(e), 'status': 'error', 'fallback_available': True})}",
                break_loop=False
            )
    
    async def _fallback_reasoning(self, query: str, **kwargs):
        """Fallback reasoning when OpenCog is not available."""
        try:
            # Simple pattern-based reasoning as fallback
            query_words = query.lower().split()
            patterns = []
            
            # Basic pattern recognition
            if any(word in query_words for word in ["what", "how", "why", "when", "where"]):
                patterns.append("question_pattern")
            
            if any(word in query_words for word in ["learn", "understand", "know"]):
                patterns.append("learning_pattern")
            
            if any(word in query_words for word in ["because", "since", "therefore"]):
                patterns.append("causal_pattern")
            
            reasoning_steps = [
                f"Identified patterns: {', '.join(patterns) if patterns else 'general_inquiry'}",
                f"Query analysis: {len(query_words)} words, {len(patterns)} patterns",
                "Fallback reasoning: basic linguistic analysis performed"
            ]
            
            return Response(
                message=f"Fallback cognitive reasoning completed for: {query}\\n"
                       f"Data: {json.dumps({
                           'query': query,
                           'operation': 'fallback_reason',
                           'patterns_identified': patterns,
                           'reasoning_steps': reasoning_steps,
                           'status': 'fallback_success',
                           'note': 'Limited reasoning without OpenCog - install opencog-atomspace for full capabilities'
                       })}",
                break_loop=False
            )
            
        except Exception as e:
            return Response(
                message=f"Fallback reasoning error: {str(e)}\\n"
                       f"Data: {json.dumps({'error': str(e), 'status': 'fallback_error'})}",
                break_loop=False
            )
    
    async def _build_reasoning_context(self, query: str, **kwargs) -> Dict[str, Any]:
        """Build enhanced reasoning context using cross-tool integration."""
        context = {
            "query": query,
            "related_concepts": [],
            "memory_associations": [],
            "tool_data": {},
            "reasoning_hints": kwargs.get("hints", [])
        }
        
        try:
            # Get related concepts from memory bridge if available
            if self.tool_hub and self.tool_hub.initialized:
                # Retrieve relevant shared data
                shared_data_response = await self.tool_hub.retrieve_shared_data(
                    data_type="knowledge"
                )
                
                if "Data:" in shared_data_response.message:
                    context["tool_data"]["shared_knowledge"] = "Available"
                
                # Get memory associations if memory bridge is integrated
                try:
                    memory_data_response = await self.tool_hub.retrieve_shared_data(
                        tool_name="memory_bridge"
                    )
                    if "Data:" in memory_data_response.message:
                        context["memory_associations"] = ["memory_bridge_integrated"]
                except Exception:
                    pass
            
            # Extract concepts from query for reasoning
            query_words = query.lower().split()
            for word in query_words:
                if len(word) > 3:  # Filter meaningful words
                    context["related_concepts"].append(word)
            
        except Exception as e:
            print(f"⚠️ Context building warning: {e}")
        
        return context
    
    async def _execute_enhanced_reasoning(self, atoms: List, context: Dict[str, Any]) -> List:
        """Execute enhanced reasoning with multiple strategies."""
        results = []
        reasoning_config = self.config.get("reasoning_config", {})
        
        try:
            # Pattern matching reasoning (enhanced)
            if reasoning_config.get("pattern_matching", True):
                pattern_results = self.enhanced_pattern_matching_reasoning(atoms, context)
                results.extend(pattern_results)
            
            # PLN reasoning (enhanced with PLNReasoningTool)
            if reasoning_config.get("pln_enabled", True):
                pln_results = await self._enhanced_pln_reasoning_with_tool(atoms, context)
                results.extend(pln_results)
            
            # Backward chaining if enabled
            if reasoning_config.get("backward_chaining", True):
                backward_results = self.backward_chaining_reasoning(atoms, context)
                results.extend(backward_results)
            
            # Cross-tool reasoning integration
            if ATOMSPACE_TOOLS_AVAILABLE and context.get("tool_data"):
                cross_tool_results = await self.cross_tool_reasoning(atoms, context)
                results.extend(cross_tool_results)
        
        except Exception as e:
            print(f"⚠️ Enhanced reasoning warning: {e}")
            # Fallback to basic reasoning
            results.extend(self.pattern_matching_reasoning(atoms))
        
        return results
    
    async def _enhanced_pln_reasoning_with_tool(self, atoms: List, context: Dict[str, Any]) -> List:
        """Enhanced PLN reasoning using PLNReasoningTool for logical inference."""
        results = []
        
        if not self.pln_reasoning:
            # Fallback to original enhanced PLN reasoning
            return self.enhanced_pln_reasoning(atoms, context)
        
        try:
            reasoning_config = context.get("reasoning_config", {})
            
            # Apply forward chaining if enabled
            if reasoning_config.get("forward_chaining", True):
                forward_results = self.pln_reasoning.forward_chain(
                    atoms, 
                    max_steps=reasoning_config.get("max_forward_steps", 5)
                )
                results.extend(forward_results)
                
            # Apply backward chaining if enabled  
            if reasoning_config.get("backward_chaining", True):
                backward_results = self.pln_reasoning.backward_chain(
                    atoms,
                    max_steps=reasoning_config.get("max_backward_steps", 5) 
                )
                results.extend(backward_results)
                
            # Apply specific inference rules if requested
            inference_rules = context.get("inference_rules", self.pln_reasoning.reasoning_rules[:3])
            for rule in inference_rules:
                rule_results = self.pln_reasoning.apply_inference_rule(rule, atoms)
                results.extend(rule_results)
                
        except Exception as e:
            print(f"⚠️ PLN reasoning tool error: {e}")
            # Fallback to original enhanced PLN reasoning
            results.extend(self.enhanced_pln_reasoning(atoms, context))
        
        return results
    
    def parse_query_to_atoms(self, query: str, context: Dict[str, Any] = None):
        """Convert Agent-Zero query to OpenCog atoms with enhanced context integration."""
        if not self.initialized:
            return []
        
        context = context or {}
        atoms = []
        
        try:
            # Enhanced query parsing with context
            words = query.lower().split()
            related_concepts = context.get("related_concepts", [])
            
            # Create concept nodes from query words and context
            for word in words:
                if len(word) > 2:  # Skip short words
                    concept_node = self.atomspace.add_node(types.ConceptNode, word)
                    atoms.append(concept_node)
            
            # Add concepts from reasoning context
            for concept in related_concepts[:5]:  # Limit to 5 context concepts
                if concept not in [atom.name for atom in atoms if hasattr(atom, 'name')]:
                    context_node = self.atomspace.add_node(types.ConceptNode, f"context_{concept}")
                    atoms.append(context_node)
            
            # Create query concept for the entire query
            query_concept = self.atomspace.add_node(types.ConceptNode, f"query_{hash(query) % 10000}")
            atoms.append(query_concept)
            
            # Link query concept to component words
            for word_atom in atoms[:-1]:  # Exclude the query concept itself
                self.atomspace.add_link(
                    types.EvaluationLink,
                    [
                        self.atomspace.add_node(types.PredicateNode, "component_of"),
                        word_atom,
                        query_concept
                    ]
                )
        
        except Exception as e:
            print(f"⚠️ Query parsing warning: {e}")
        
        return atoms
    
    def _extract_concepts_from_query(self, query: str) -> List[str]:
        """Extract key concepts from a reasoning query for ECAN attention allocation."""
        import re
        
        # Clean and tokenize the query
        words = re.findall(r'\b[a-zA-Z]{3,}\b', query.lower())
        
        # Filter out common stop words and focus on meaningful concepts
        stop_words = {
            'the', 'and', 'are', 'was', 'were', 'been', 'have', 'has', 'had', 
            'will', 'would', 'could', 'should', 'can', 'may', 'might', 'must',
            'how', 'what', 'when', 'where', 'why', 'who', 'which', 'that', 'this',
            'for', 'with', 'from', 'about', 'into', 'through', 'during', 'before',
            'after', 'above', 'below', 'between', 'among'
        }
        
        concepts = [word for word in words if word not in stop_words]
        
        # Limit to most relevant concepts
        return concepts[:8]  # Limit to 8 concepts for attention management
    
    def _get_storage_optimization_info(self):
        """Get information about atomspace-rocks storage optimization availability."""
        try:
            # Try to import atomspace-rocks optimizer
            from python.tools.atomspace_rocks_optimizer import AtomSpaceRocksOptimizer
            from python.helpers.enhanced_atomspace_rocks import get_rocks_storage_info
            
            rocks_info = get_rocks_storage_info()
            return {
                "atomspace_rocks_available": True,
                "optimizer_available": True,
                "rocks_info": rocks_info,
                "integration_ready": True
            }
        except ImportError:
            return {
                "atomspace_rocks_available": False,
                "optimizer_available": False,
                "integration_ready": False,
                "message": "AtomSpace-Rocks optimization not available"
            }
    
    def execute_reasoning(self, atoms):
        """Perform reasoning operations based on configuration."""
        if not atoms:
            return []
        
    def enhanced_pattern_matching_reasoning(self, atoms: List, context: Dict[str, Any]) -> List:
        """Enhanced pattern matching reasoning with context awareness."""
        results = []
        
        try:
            # Create enhanced inheritance relationships
            for i in range(len(atoms) - 1):
                # Basic inheritance
                inheritance_link = self.atomspace.add_link(
                    types.InheritanceLink, 
                    [atoms[i], atoms[i + 1]]
                )
                results.append(inheritance_link)
                
                # Add similarity relationships for context concepts
                if i < len(atoms) - 2:
                    similarity_link = self.atomspace.add_link(
                        types.SimilarityLink,
                        [atoms[i], atoms[i + 2]]
                    )
                    results.append(similarity_link)
            
            # Context-based pattern matching
            if hasattr(self, '_current_context'):
                memory_associations = self._current_context.get("memory_associations", [])
                for association in memory_associations[:3]:  # Limit to 3
                    association_node = self.atomspace.add_node(types.ConceptNode, f"memory_{association}")
                    for atom in atoms[:2]:  # Link to first 2 atoms
                        association_link = self.atomspace.add_link(
                            types.EvaluationLink,
                            [
                                self.atomspace.add_node(types.PredicateNode, "associated_with"),
                                atom,
                                association_node
                            ]
                        )
                        results.append(association_link)
        
        except Exception as e:
            print(f"⚠️ Enhanced pattern matching warning: {e}")
            # Fallback to basic pattern matching
            results.extend(self.pattern_matching_reasoning(atoms))
        
        return results
    
    def enhanced_pln_reasoning(self, atoms: List, context: Dict[str, Any]) -> List:
        """Enhanced PLN reasoning with probabilistic truth values."""
        results = []
        
        try:
            # Create evaluation links with enhanced truth values
            for atom in atoms:
                # Basic relevance evaluation
                relevance_link = self.atomspace.add_link(
                    types.EvaluationLink,
                    [self.atomspace.add_node(types.PredicateNode, "relevant"), atom]
                )
                results.append(relevance_link)
                
                # Context-based confidence evaluation
                if context.get("reasoning_hints"):
                    confidence_link = self.atomspace.add_link(
                        types.EvaluationLink,
                        [
                            self.atomspace.add_node(types.PredicateNode, "confidence_high"),
                            atom
                        ]
                    )
                    results.append(confidence_link)
                
                # Cross-tool integration markers
                if context.get("tool_data"):
                    integration_link = self.atomspace.add_link(
                        types.EvaluationLink,
                        [
                            self.atomspace.add_node(types.PredicateNode, "cross_tool_relevant"),
                            atom
                        ]
                    )
                    results.append(integration_link)
        
        except Exception as e:
            print(f"⚠️ Enhanced PLN reasoning warning: {e}")
            # Fallback to basic PLN
            results.extend(self.pln_reasoning(atoms))
        
        return results
    
    def backward_chaining_reasoning(self, atoms: List, context: Dict[str, Any]) -> List:
        """Backward chaining reasoning implementation."""
        results = []
        
        try:
            # Implement backward chaining for goal-directed reasoning
            if atoms:
                goal_atom = atoms[-1]  # Use last atom as goal
                
                # Create reasoning chain backwards
                for i, atom in enumerate(reversed(atoms[:-1])):
                    step_predicate = self.atomspace.add_node(
                        types.PredicateNode, 
                        f"reasoning_step_{len(atoms) - i}"
                    )
                    
                    chain_link = self.atomspace.add_link(
                        types.EvaluationLink,
                        [step_predicate, atom, goal_atom]
                    )
                    results.append(chain_link)
                
                # Add goal achievement link
                achievement_link = self.atomspace.add_link(
                    types.EvaluationLink,
                    [
                        self.atomspace.add_node(types.PredicateNode, "achieves_goal"),
                        atoms[0] if atoms else goal_atom,
                        goal_atom
                    ]
                )
                results.append(achievement_link)
        
        except Exception as e:
            print(f"⚠️ Backward chaining warning: {e}")
        
        return results
    
    async def cross_tool_reasoning(self, atoms: List, context: Dict[str, Any]) -> List:
        """Reasoning that integrates with other atomspace tools."""
        results = []
        
        try:
            if self.tool_hub and self.tool_hub.initialized:
                # Share reasoning atoms with tool hub
                reasoning_data = {
                    "atoms_count": len(atoms),
                    "reasoning_type": "cognitive_reasoning",
                    "context_concepts": context.get("related_concepts", [])[:3],
                    "timestamp": str(asyncio.get_event_loop().time())
                }
                
                await self.tool_hub.share_tool_data(
                    tool_name="cognitive_reasoning",
                    data_type="reasoning_session",
                    data=reasoning_data
                )
                
                # Create cross-tool integration atoms
                for i, atom in enumerate(atoms[:3]):  # Limit to first 3
                    cross_tool_node = self.atomspace.add_node(
                        types.ConceptNode, 
                        f"cross_tool_concept_{i}"
                    )
                    
                    integration_link = self.atomspace.add_link(
                        types.EvaluationLink,
                        [
                            self.atomspace.add_node(types.PredicateNode, "shared_with_hub"),
                            atom,
                            cross_tool_node
                        ]
                    )
                    results.append(integration_link)
        
        except Exception as e:
            print(f"⚠️ Cross-tool reasoning warning: {e}")
        
        return results
    
    def pattern_matching_reasoning(self, atoms):
        """Basic pattern matching reasoning (preserved for backward compatibility)."""
        results = []
        
        try:
            # Create simple inheritance relationships between concepts
            for i in range(len(atoms) - 1):
                inheritance_link = self.atomspace.add_link(
                    types.InheritanceLink, 
                    [atoms[i], atoms[i + 1]]
                )
                results.append(inheritance_link)
        except Exception as e:
            print(f"⚠️ Basic pattern matching warning: {e}")
        
        return results
    
    def pln_reasoning(self, atoms):
        """Basic PLN reasoning (preserved for backward compatibility)."""
        results = []
        
        try:
            # Create evaluation links with truth values
            for atom in atoms:
                evaluation_link = self.atomspace.add_link(
                    types.EvaluationLink,
                    [self.atomspace.add_node(types.PredicateNode, "relevant"), atom]
                )
                results.append(evaluation_link)
        except Exception as e:
            print(f"⚠️ Basic PLN reasoning warning: {e}")
        
        return results
    
    async def perform_pln_logical_inference(self, query: str, reasoning_type: str = "auto", **kwargs) -> Response:
        """Perform PLN logical inference for Agent-Zero queries.
        
        Args:
            query: Natural language query to reason about
            reasoning_type: Type of reasoning ('forward', 'backward', 'auto', 'deduction', etc.)
            **kwargs: Additional reasoning parameters
        """
        self._initialize_if_needed()
        
        try:
            # Parse query to atoms
            reasoning_context = await self._build_reasoning_context(query, **kwargs)
            query_atoms = self.parse_query_to_atoms(query, reasoning_context)
            
            if not query_atoms:
                return Response(
                    message="No atoms could be created from query for PLN reasoning",
                    data={"query": query, "status": "no_atoms"}
                )
            
            # Perform PLN reasoning based on type
            reasoning_results = []
            
            if reasoning_type == "forward" and self.pln_reasoning:
                reasoning_results = self.pln_reasoning.forward_chain(query_atoms, **kwargs)
            elif reasoning_type == "backward" and self.pln_reasoning:
                reasoning_results = self.pln_reasoning.backward_chain(query_atoms, **kwargs)
            elif reasoning_type in self.pln_reasoning.reasoning_rules if self.pln_reasoning else []:
                reasoning_results = self.pln_reasoning.apply_inference_rule(reasoning_type, query_atoms)
            else:
                # Auto reasoning - use enhanced PLN reasoning
                reasoning_results = await self._enhanced_pln_reasoning_with_tool(query_atoms, reasoning_context)
            
            # Format results for Agent-Zero
            formatted_results = self.format_reasoning_for_agent(reasoning_results)
            
            return Response(
                message=f"PLN logical inference completed for: {query}",
                data={
                    "query": query,
                    "reasoning_type": reasoning_type,
                    "atoms_processed": len(query_atoms),
                    "inference_results": len(reasoning_results),
                    "reasoning_steps": formatted_results,
                    "available_rules": self.pln_reasoning.reasoning_rules if self.pln_reasoning else [],
                    "status": "success"
                }
            )
            
        except Exception as e:
            return Response(
                message=f"PLN logical inference error: {str(e)}",
                data={
                    "query": query,
                    "reasoning_type": reasoning_type,
                    "error": str(e),
                    "status": "error"
                }
            )
    
    async def _analyze_patterns(self, query: str, **kwargs):
        """Analyze patterns in the query and atomspace."""
        if not self.initialized:
            return await self._fallback_pattern_analysis(query)
        
        try:
            # Build context for pattern analysis
            context = await self._build_reasoning_context(query, **kwargs)
            atoms = self.parse_query_to_atoms(query, context)
            
            # Analyze patterns in atomspace
            pattern_analysis = {
                "query_patterns": [],
                "atomspace_patterns": [],
                "cross_references": [],
                "pattern_strength": 0.0
            }
            
            # Query pattern analysis
            query_words = query.lower().split()
            if any(word in query_words for word in ["what", "how", "why"]):
                pattern_analysis["query_patterns"].append("interrogative")
            
            if any(word in query_words for word in ["because", "therefore", "since"]):
                pattern_analysis["query_patterns"].append("causal")
            
            # AtomSpace pattern analysis
            if atoms:
                concept_nodes = [atom for atom in atoms if atom.type == types.ConceptNode]
                pattern_analysis["atomspace_patterns"].append(f"concept_nodes: {len(concept_nodes)}")
                
                # Find existing patterns in atomspace
                inheritance_links = self.atomspace.get_atoms_by_type(types.InheritanceLink)
                pattern_analysis["atomspace_patterns"].append(f"inheritance_patterns: {len(inheritance_links)}")
                
                evaluation_links = self.atomspace.get_atoms_by_type(types.EvaluationLink)
                pattern_analysis["atomspace_patterns"].append(f"evaluation_patterns: {len(evaluation_links)}")
                
                # Calculate pattern strength
                total_atoms = len(self.atomspace)
                pattern_analysis["pattern_strength"] = len(atoms) / max(total_atoms, 1)
            
            return Response(
                message=f"Pattern analysis completed for: {query}\\n"
                       f"Data: {json.dumps({
                           'query': query,
                           'operation': 'analyze_patterns',
                           'analysis': pattern_analysis,
                           'status': 'success'
                       })}",
                break_loop=False
            )
            
        except Exception as e:
            return Response(
                message=f"Pattern analysis error: {str(e)}\\n"
                       f"Data: {json.dumps({'error': str(e), 'status': 'error'})}",
                break_loop=False
            )
    
    async def _fallback_pattern_analysis(self, query: str):
        """Fallback pattern analysis without OpenCog."""
        try:
            query_words = query.lower().split()
            patterns = {
                "word_count": len(query_words),
                "question_words": [w for w in query_words if w in ["what", "how", "why", "when", "where"]],
                "causal_words": [w for w in query_words if w in ["because", "since", "therefore"]],
                "action_words": [w for w in query_words if w in ["do", "make", "create", "build"]]
            }
            
            return Response(
                message=f"Fallback pattern analysis for: {query}\\n"
                       f"Data: {json.dumps({
                           'query': query,
                           'operation': 'fallback_analyze_patterns',
                           'patterns': patterns,
                           'status': 'fallback_success'
                       })}",
                break_loop=False
            )
        except Exception as e:
            return Response(
                message=f"Fallback pattern analysis error: {str(e)}\\n"
                       f"Data: {json.dumps({'error': str(e), 'status': 'fallback_error'})}",
                break_loop=False
            )
    
    async def _cross_reference_with_tools(self, query: str, **kwargs):
        """Cross-reference query with other atomspace tools."""
        try:
            if not ATOMSPACE_TOOLS_AVAILABLE:
                return Response(
                    message="Cross-referencing not available - atomspace tools not loaded\\n"
                           f"Data: {json.dumps({'status': 'tools_unavailable'})}",
                    break_loop=False
                )
            
            if not self.tool_hub or not self.tool_hub.initialized:
                return Response(
                    message="Tool hub not available for cross-referencing\\n"
                           f"Data: {json.dumps({'status': 'hub_unavailable'})}",
                    break_loop=False
                )
            
            # Coordinate with other tools
            supporting_tools = kwargs.get("supporting_tools", ["memory_bridge", "search_engine"])
            
            coordination_response = await self.tool_hub.coordinate_tool_execution(
                primary_tool="cognitive_reasoning",
                supporting_tools=supporting_tools,
                task_description=f"Cross-reference analysis for: {query}"
            )
            
            # Retrieve shared data from other tools
            shared_data_response = await self.tool_hub.retrieve_shared_data(
                data_type="knowledge"
            )
            
            cross_reference_results = {
                "coordination_plan": coordination_response.data if hasattr(coordination_response, 'data') else {},
                "shared_data_available": "Data:" in shared_data_response.message,
                "cross_reference_status": "active"
            }
            
            return Response(
                message=f"Cross-reference analysis completed for: {query}\\n"
                       f"Data: {json.dumps({
                           'query': query,
                           'operation': 'cross_reference',
                           'results': cross_reference_results,
                           'status': 'success'
                       })}",
                break_loop=False
            )
            
        except Exception as e:
            return Response(
                message=f"Cross-reference error: {str(e)}\\n"
                       f"Data: {json.dumps({'error': str(e), 'status': 'error'})}",
                break_loop=False
            )
    
    async def _get_reasoning_status(self):
        """Get comprehensive status of the cognitive reasoning system."""
        try:
            status = {
                "opencog_available": OPENCOG_AVAILABLE,
                "atomspace_tools_available": ATOMSPACE_TOOLS_AVAILABLE,
                "cognitive_reasoning_initialized": self.initialized,
                "config_loaded": bool(self.config),
                "fallback_mode": not self.initialized,
                "cross_tool_integration": bool(self.tool_hub and self.tool_hub.initialized)
            }
            
            if self.initialized and self.atomspace:
                status.update({
                    "atomspace_size": len(self.atomspace),
                    "concept_nodes": len(self.atomspace.get_atoms_by_type(types.ConceptNode)),
                    "evaluation_links": len(self.atomspace.get_atoms_by_type(types.EvaluationLink)),
                    "inheritance_links": len(self.atomspace.get_atoms_by_type(types.InheritanceLink))
                })
            
            # Configuration status
            if self.config:
                status["configuration"] = {
                    "cognitive_mode": self.config.get("cognitive_mode", False),
                    "opencog_enabled": self.config.get("opencog_enabled", False),
                    "pln_enabled": self.config.get("reasoning_config", {}).get("pln_enabled", False),
                    "pattern_matching": self.config.get("reasoning_config", {}).get("pattern_matching", False),
                    "cross_tool_sharing": self.config.get("atomspace_config", {}).get("cross_tool_sharing", False)
                }
            
            return Response(
                message=f"Cognitive reasoning status retrieved\\n"
                       f"Data: {json.dumps({
                           'operation': 'status',
                           'status': status,
                           'timestamp': str(asyncio.get_event_loop().time())
                       })}",
                break_loop=False
            )
            
        except Exception as e:
            return Response(
                message=f"Status retrieval error: {str(e)}\\n"
                       f"Data: {json.dumps({'error': str(e), 'status': 'error'})}",
                break_loop=False
            )
    
    async def _share_knowledge_with_hub(self, query: str, **kwargs):
        """Share reasoning knowledge with the atomspace hub."""
        try:
            if not self.tool_hub or not self.tool_hub.initialized:
                return Response(
                    message="Tool hub not available for knowledge sharing\\n"
                           f"Data: {json.dumps({'status': 'hub_unavailable'})}",
                    break_loop=False
                )
            
            # Prepare knowledge data for sharing
            knowledge_data = {
                "query": query,
                "reasoning_type": "cognitive_reasoning",
                "concepts_extracted": [],
                "knowledge_quality": "high" if self.initialized else "fallback"
            }
            
            # Extract concepts if initialized
            if self.initialized:
                context = await self._build_reasoning_context(query, **kwargs)
                atoms = self.parse_query_to_atoms(query, context)
                knowledge_data["concepts_extracted"] = [
                    atom.name for atom in atoms if hasattr(atom, 'name')
                ][:5]  # Limit to 5 concepts
            else:
                # Fallback concept extraction
                query_words = query.lower().split()
                knowledge_data["concepts_extracted"] = [
                    word for word in query_words if len(word) > 3
                ][:5]
            
            # Share with hub
            share_response = await self.tool_hub.share_tool_data(
                tool_name="cognitive_reasoning",
                data_type="knowledge",
                data=knowledge_data
            )
            
            return Response(
                message=f"Knowledge shared with hub for: {query}\\n"
                       f"Data: {json.dumps({
                           'query': query,
                           'operation': 'share_knowledge',
                           'shared_concepts': len(knowledge_data['concepts_extracted']),
                           'hub_response': share_response.message if hasattr(share_response, 'message') else 'Shared',
                           'status': 'success'
                       })}",
                break_loop=False
            )
            
        except Exception as e:
            return Response(
                message=f"Knowledge sharing error: {str(e)}\\n"
                       f"Data: {json.dumps({'error': str(e), 'status': 'error'})}",
                break_loop=False
            )
    
    async def _share_reasoning_results(self, query: str, results: List):
        """Share reasoning results with other tools via hub."""
        try:
            if self.tool_hub and self.tool_hub.initialized:
                results_data = {
                    "query": query,
                    "results_count": len(results),
                    "reasoning_completed": True,
                    "result_types": [str(type(result).__name__) for result in results[:3]]
                }
                
                await self.tool_hub.share_tool_data(
                    tool_name="cognitive_reasoning",
                    data_type="reasoning_results",
                    data=results_data
                )
        except Exception as e:
            print(f"⚠️ Failed to share reasoning results: {e}")
    
    async def _delegate_to_ure(self, query: str, operation: str, **kwargs):
        """Delegate reasoning to URE tool for rule-based inference."""
        if not URE_TOOL_AVAILABLE:
            return Response(
                message=f"URE tool not available for {operation}\\n"
                       f"Data: {json.dumps({'error': 'URE tool not loaded', 'requested_operation': operation})}",
                break_loop=False
            )
        
        try:
            # Create URE tool instance
            dummy_params = {
                'name': f'ure_delegation_{operation}',
                'method': None,
                'args': kwargs,
                'message': '',
                'loop_data': None
            }
            
            if hasattr(self, 'agent'):
                ure_tool = UREChainTool(self.agent, **dummy_params)
                
                # Execute URE operation
                ure_response = await ure_tool.execute(query, operation, **kwargs)
                
                # Enhance response with cognitive context
                enhanced_message = f"Cognitive reasoning delegated to URE for {operation}\\n" + ure_response.message
                
                return Response(
                    message=enhanced_message,
                    break_loop=ure_response.break_loop
                )
            else:
                return Response(
                    message=f"Cannot delegate to URE - agent context not available\\n"
                           f"Data: {json.dumps({'error': 'No agent context', 'operation': operation})}",
                    break_loop=False
                )
                
        except Exception as e:
            return Response(
                message=f"URE delegation error for {operation}: {str(e)}\\n"
                       f"Data: {json.dumps({'error': str(e), 'operation': operation, 'status': 'delegation_error'})}",
                break_loop=False
            )
    
    def format_reasoning_for_agent(self, results):
        """Format OpenCog results for Agent-Zero consumption with enhanced details."""
        if not results:
            return ["No reasoning results generated - check configuration or query complexity"]
        
        formatted = []
        result_types = {}
        
        for result in results:
            try:
                result_str = str(result)
                result_type = str(type(result).__name__)
                
                # Count result types
                result_types[result_type] = result_types.get(result_type, 0) + 1
                
                # Format based on result type
                if hasattr(result, 'type') and hasattr(result, 'out'):
                    if result.type == types.InheritanceLink:
                        formatted.append(f"Inheritance: {result_str}")
                    elif result.type == types.EvaluationLink:
                        formatted.append(f"Evaluation: {result_str}")
                    elif result.type == types.SimilarityLink:
                        formatted.append(f"Similarity: {result_str}")
                    else:
                        formatted.append(f"Relationship: {result_str}")
                else:
                    formatted.append(f"Created: {result_str}")
                    
            except Exception as e:
                formatted.append(f"Result processing error: {e}")
        
        # Add summary
        if result_types:
            type_summary = ", ".join([f"{count} {rtype}" for rtype, count in result_types.items()])
            formatted.insert(0, f"Reasoning summary: {type_summary}")
        
        return formatted


def register():
    """Register the cognitive reasoning tool with Agent-Zero."""
    return CognitiveReasoningTool<|MERGE_RESOLUTION|>--- conflicted
+++ resolved
@@ -730,8 +730,8 @@
                 await self._share_reasoning_results(query, reasoning_results)
             
             return Response(
-<<<<<<< HEAD
-=======
+#<<<<<<< copilot/fix-15
+#=======
                 message=f"Enhanced cognitive reasoning completed for: {query}\n"
                        f"Data: {json.dumps({
                            'query': query,
@@ -751,7 +751,7 @@
 # <<<<<<< copilot/fix-51
 # =======
 # =======
->>>>>>> ff9da9ba
+#>>>>>>> main
                 message=f"Enhanced cognitive reasoning completed for: {query}",
                 data={
                     "query": query,
